--- conflicted
+++ resolved
@@ -109,20 +109,7 @@
 				}
 			}
 		}, function(err, result){
-<<<<<<< HEAD
-			try {
-				if (!result.Item) return fn(null, null);
-				else if (result.Item.expires && now >= result.Item.expires.N) {
-					fn(null, null);
-				} else {
-					var sess = result.Item.sess.S.toString();
-					sess = JSON.parse(sess);
-					fn(null, sess);
-				}
-			} catch (err) {
-				fn(err);
-			}
-=======
+
             if (err) {
                 fn(err);
             } else {
@@ -139,7 +126,6 @@
                     fn(err);
                 }
             }
->>>>>>> a89bdbfa
 		}.bind(this));
 	};
 
